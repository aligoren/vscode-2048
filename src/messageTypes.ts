/**
 * Message type definitions for communication between webview and extension
 * This file defines all message types used in the 2048 game extension
 */

// Base message interface
export interface BaseMessage {
    type: string;
    timestamp?: number;
    id?: string;
}

// Game state interface
export interface GameState {
    board: number[][];
    score: number;
    gameState: 'playing' | 'won' | 'lost';
    moveCount: number;
    startTime: number;
}

// Theme data interface
export interface ThemeData {
    kind: number;
    isHighContrast: boolean;
    isDark: boolean;
    backgroundColor: string;
    foregroundColor: string;
    accentColor: string;
    tileColors: { [value: number]: string };
}

// Messages sent from webview to extension
// Share data interface
export interface ShareData {
    score: number;
    highestTile: number;
    moveCount: number;
    gameState: 'playing' | 'won' | 'lost';
    imageData?: string; // Base64 encoded screenshot
}

export interface WebviewToExtensionMessage extends BaseMessage {
    type: 'requestNewGame' | 'gameMove' | 'gameStateUpdate' | 'requestTheme' | 'requestSavedGame' | 'shareScore' | 'error';
    direction?: 'up' | 'down' | 'left' | 'right';
    state?: GameState;
    shareData?: ShareData;
    error?: {
        message: string;
        stack?: string;
        context?: any;
    };
}

// Messages sent from extension to webview
export interface ExtensionToWebviewMessage extends BaseMessage {
    type: 'newGame' | 'gameStateUpdate' | 'themeChanged' | 'error' | 'gameStateChanged' | 'openBrowser';
    state?: GameState;
    theme?: ThemeData;
    url?: string;
    platform?: string;
    error?: {
        message: string;
        code?: string;
        recoverable?: boolean;
    };
}

// Message validation utilities
export class MessageValidator {
    static isValidWebviewMessage(message: any): message is WebviewToExtensionMessage {
        if (!message || typeof message !== 'object') {
            return false;
        }

        const validTypes = ['requestNewGame', 'gameMove', 'gameStateUpdate', 'requestTheme', 'requestSavedGame', 'shareScore', 'error'];
        if (!validTypes.includes(message.type)) {
            return false;
        }

        // Validate specific message types
        switch (message.type) {
            case 'gameMove':
                const validDirections = ['up', 'down', 'left', 'right'];
                return typeof message.direction === 'string' && validDirections.includes(message.direction);
            
            case 'gameStateUpdate':
                return message.state && MessageValidator.isValidGameState(message.state);
            
            case 'shareScore':
<<<<<<< HEAD
                return message.shareData && typeof message.shareData === 'object';
=======
                return message.shareData && typeof message.shareData === 'object' && 
                       typeof message.shareData.score === 'number';
>>>>>>> a6717f4a
            
            case 'error':
                return message.error && typeof message.error.message === 'string';
            
            default:
                return true;
        }
    }

    static isValidExtensionMessage(message: any): message is ExtensionToWebviewMessage {
        if (!message || typeof message !== 'object') {
            return false;
        }

        const validTypes = ['newGame', 'gameStateUpdate', 'themeChanged', 'error', 'gameStateChanged', 'openBrowser'];
        if (!validTypes.includes(message.type)) {
            return false;
        }

        // Validate specific message types
        switch (message.type) {
            case 'newGame':
            case 'gameStateUpdate':
            case 'gameStateChanged':
                return message.state && MessageValidator.isValidGameState(message.state);
            
            case 'themeChanged':
                return message.theme && MessageValidator.isValidThemeData(message.theme);
            
            case 'openBrowser':
                return typeof message.url === 'string';
            
            case 'error':
                return message.error && typeof message.error.message === 'string';
            
            default:
                return true;
        }
    }

    static isValidGameState(state: any): state is GameState {
        if (!state || typeof state !== 'object') {
            return false;
        }

        // Check required properties
        if (!Array.isArray(state.board) || 
            typeof state.score !== 'number' ||
            typeof state.gameState !== 'string' ||
            typeof state.moveCount !== 'number' ||
            typeof state.startTime !== 'number') {
            return false;
        }

        // Check board structure
        if (state.board.length !== 4) {
            return false;
        }

        for (const row of state.board) {
            if (!Array.isArray(row) || row.length !== 4) {
                return false;
            }
            for (const cell of row) {
                if (typeof cell !== 'number' || cell < 0) {
                    return false;
                }
            }
        }

        // Check game state value
        if (!['playing', 'won', 'lost'].includes(state.gameState)) {
            return false;
        }

        return true;
    }

    static isValidThemeData(theme: any): theme is ThemeData {
        if (!theme || typeof theme !== 'object') {
            return false;
        }

        return typeof theme.kind === 'number' &&
               typeof theme.isHighContrast === 'boolean' &&
               typeof theme.isDark === 'boolean' &&
               typeof theme.backgroundColor === 'string' &&
               typeof theme.foregroundColor === 'string' &&
               typeof theme.accentColor === 'string' &&
               typeof theme.tileColors === 'object';
    }
}

// Message creation utilities
export class MessageFactory {
    static createWebviewMessage(
        type: WebviewToExtensionMessage['type'],
        data?: Partial<WebviewToExtensionMessage>
    ): WebviewToExtensionMessage {
        return {
            type,
            timestamp: Date.now(),
            id: Math.random().toString(36).substr(2, 9),
            ...data
        };
    }

    static createExtensionMessage(
        type: ExtensionToWebviewMessage['type'],
        data?: Partial<ExtensionToWebviewMessage>
    ): ExtensionToWebviewMessage {
        return {
            type,
            timestamp: Date.now(),
            id: Math.random().toString(36).substr(2, 9),
            ...data
        };
    }

    static createErrorMessage(
        message: string,
        code?: string,
        recoverable: boolean = true
    ): ExtensionToWebviewMessage {
        return MessageFactory.createExtensionMessage('error', {
            error: {
                message,
                code,
                recoverable
            }
        });
    }
}<|MERGE_RESOLUTION|>--- conflicted
+++ resolved
@@ -87,14 +87,6 @@
             case 'gameStateUpdate':
                 return message.state && MessageValidator.isValidGameState(message.state);
             
-            case 'shareScore':
-<<<<<<< HEAD
-                return message.shareData && typeof message.shareData === 'object';
-=======
-                return message.shareData && typeof message.shareData === 'object' && 
-                       typeof message.shareData.score === 'number';
->>>>>>> a6717f4a
-            
             case 'error':
                 return message.error && typeof message.error.message === 'string';
             
